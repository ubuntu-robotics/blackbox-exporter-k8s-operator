# Copyright 2021 Canonical Ltd.
# See LICENSE file for licensing details.

name: blackbox-exporter-k8s
assumes:
  - k8s-api
  # Juju >= 3.4 needed for Pebble log forwarding
  - juju >= 3.4

summary: |
  Kubernetes charm for Blackbox Exporter.

description: |
  Blackbox exporter is a Prometheus exporter that allows to perform blackbox probes using a
  multitude of protocols, including HTTP(s), DNS, TCP and ICMP.

website: https://charmhub.io/blackbox-exporter-k8s
source: https://github.com/canonical/blackbox-exporter-k8s-operator
issues: https://github.com/canonical/blackbox-exporter-k8s-operator/issues
docs: https://discourse.charmhub.io/t/blackbox-exporter-k8s-docs-index/11728

# workload containers
containers:
  blackbox:  # container key used by pebble
    resource: blackbox-exporter-image

# oci-image resources for each container defined above
resources:
  blackbox-exporter-image:
    type: oci-image
    description: OCI image for Blackbox Exporter
    upstream-source: quay.io/prometheus/blackbox-exporter:v0.24.0

provides:
  self-metrics-endpoint:
    interface: prometheus_scrape
  grafana-dashboard:
    interface: grafana_dashboard

requires:
  logging:
    interface: loki_push_api
    description: |
      Receives Loki's push api endpoint address to push logs to, and forwards charm's built-in alert rules to Loki.
  ingress:
    interface: ingress
    limit: 1
  catalogue:
    interface: catalogue
<<<<<<< HEAD
  catalogue_grafana:
    interface: catalogue
=======
  blackbox-probes:
    interface: blackbox_probes
>>>>>>> 50d4e334
<|MERGE_RESOLUTION|>--- conflicted
+++ resolved
@@ -47,10 +47,7 @@
     limit: 1
   catalogue:
     interface: catalogue
-<<<<<<< HEAD
   catalogue_grafana:
     interface: catalogue
-=======
   blackbox-probes:
-    interface: blackbox_probes
->>>>>>> 50d4e334
+    interface: blackbox_probes