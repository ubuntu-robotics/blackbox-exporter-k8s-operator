--- conflicted
+++ resolved
@@ -134,7 +134,6 @@
             item=CatalogueItem(
                 name="Blackbox Exporter",
                 url=self._external_url + "/",
-<<<<<<< HEAD
                 icon="box-variant",
                 description=(
                     "Blackbox exporter allows blackbox probing of endpoints over a multitude of "
@@ -150,8 +149,6 @@
             item=CatalogueItem(
                 name="Blackbox Exporter Grafana Dashboard",
                 url=self._grafana_dashboard_url,
-=======
->>>>>>> 50d4e334
                 icon="box-variant",
                 description=(
                     "Blackbox exporter allows blackbox probing of endpoints over a multitude of "
@@ -262,7 +259,7 @@
         """Return the grafana dashboard URL."""
         dashboard_templates = self._grafana_dashboard_provider.dashboard_templates
         if not self.ingress.is_ready() or not dashboard_templates:
-            return None
+            return ""
         dashboard_json = self._decode_dashboard(dashboard_templates[0]["content"])
         dashboard_dict = json.loads(dashboard_json)
         dashboard_uid = dashboard_dict.get("uid")
@@ -276,13 +273,7 @@
         external_url = urlparse(self._external_url)
         metrics_path = f"{external_url.path.rstrip('/')}/metrics"
         internal_url = self._internal_url.replace("http://", "")
-<<<<<<< HEAD
-        target = (
-            f"{internal_url}"
-        )
-=======
         target = f"{internal_url}"
->>>>>>> 50d4e334
         job = {
             "metrics_path": metrics_path,
             "static_configs": [{"targets": [target]}],
