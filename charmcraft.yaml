--- conflicted
+++ resolved
@@ -11,9 +11,5 @@
       channel: "22.04"
 parts:
   charm:
-<<<<<<< HEAD
-    charm-binary-python-packages: [ops, PyYAML, cryptography, jsonschema, pydantic, pydantic-core]
-=======
     build-packages: [cargo, rustc, pkg-config, libffi-dev, libssl-dev]
-    charm-binary-python-packages: [ops, PyYAML, cryptography, jsonschema, pydantic-core]
->>>>>>> fe033063
+    charm-binary-python-packages: [ops, PyYAML, cryptography, jsonschema, pydantic-core]