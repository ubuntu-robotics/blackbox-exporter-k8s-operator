# Blackbox Exporter Operator (k8s)
[![Charmhub Badge](https://charmhub.io/blackbox-exporter-k8s/badge.svg)](https://charmhub.io/blackbox-exporter-k8s)
[![Release](https://github.com/canonical/blackbox-exporter-k8s-operator/actions/workflows/release.yaml/badge.svg)](https://github.com/canonical/blackbox-exporter-k8s-operator/actions/workflows/release.yaml)
[![Discourse Status](https://img.shields.io/discourse/status?server=https%3A%2F%2Fdiscourse.charmhub.io&style=flat&label=CharmHub%20Discourse)](https://discourse.charmhub.io)

[Charmed Blackbox Exporter (blackbox-exporter-k8s)][Blackbox Exporter operator] is a charm for
[Blackbox Exporter].

The charm imposes configurable resource limits on the workload, can be readily
integrated with [prometheus][Prometheus operator], [grafana][Grafana operator]
and [loki][Loki operator], and it comes with built-in alert rules and dashboards for
self-monitoring.

[Blackbox Exporter]: https://github.com/prometheus/blackbox_exporter
[Grafana operator]: https://charmhub.io/grafana-k8s
[Loki operator]: https://charmhub.io/loki-k8s
[Prometheus operator]: https://charmhub.io/prometheus-k8s
[Blackbox Exporter operator]: https://charmhub.io/blackbox-exporter-k8s


## Getting started

### Basic deployment

Once you have a controller and model ready, you can deploy the blackbox exporter
using the Juju CLI:

```shell
juju deploy --channel=beta blackbox-exporter-k8s
```

The available [channels](https://snapcraft.io/docs/channels) are listed at the top
of [the page](https://charmhub.io/blackbox-exporter-k8s) and can also be retrieved with
Charmcraft CLI:

```shell
$ charmcraft status blackbox-exporter-k8s

Track    Base                  Channel    Version    Revision    Resources
latest   ubuntu 22.04 (amd64)  stable     -          -           -
                               candidate  -          -           -
                               beta       1          1           blackbox-exporter-image (r1)
                               edge       1          1           blackbox-exporter-image (r1)
```

Once the Charmed Operator is deployed, the status can be checked by running:

```shell
juju status --relations --storage --color
```


### Configuration

In order to configure the Blackbox Exporter, a [configuration file](https://github.com/prometheus/blackbox_exporter/blob/master/CONFIGURATION.md)
should be provided using the
[`config_file`](https://charmhub.io/blackbox-exporter-k8s/configure#config_file) option:

```shell
juju config blackbox-exporter-k8s \
  config_file='@path/to/blackbox.yml'
```

To verify Blackbox Exporter is using the expected configuration you can use the
[`show-config`](https://charmhub.io/blackbox-exporter-k8s/actions#show-config) action:

```shell
juju run-action blackbox-exporter-k8s/0 show-config --wait
```

To configure the actual probes, there first needs to be a Prometheus relation:

```shell
juju relate blackbox-exporter-k8s prometheus
```

Then, the probes configuration should be written to a file (following the 
[Blackbox Exporter docs](https://github.com/prometheus/blackbox_exporter#prometheus-configuration)
) and passed via `juju config`:

```shell
juju config blackbox-exporter-k8s \
  probes_file='@path/to/probes.yml'
```

Note that the `relabel_configs` of each scrape job doesn't need to be specified, and will be
overridden by the charm with the needed labels and the correct Blackbox Exporter url.

#### Dynamic Configuration

<<<<<<< HEAD
The list of probes and the list of modules for probing can also be changed dinamically from other charms.
The charm offers a relation to allow charms to dinamically export endpoints to be probed via Blackbox and custom modules for probing. Those are exported over the blackbox-targets relation using the blackbox_probes interface:
=======
The list of probes and the list of modules for probing can also be changed dynamically from other charms.
The charm offers a relation to allow charms to dynamically export endpoints to be probed via Blackbox and custom modules for probing. Those are exported over the blackbox-targets relation using the blackbox_probes interface:
>>>>>>> 18fd7302

```shell
requires:
  blackbox-probes:
    interface: blackbox_probes
```

The probes provided dynamically by a charm are merged with the probes defined in a configuration file, same with the modules which are integrated in the blackbox-config file.
In order for the charm defined probes to be probed via this charm all that is required is to relate the two charms with:

```shell
juju relate <charm> blackbox
```

<<<<<<< HEAD
Charms that seek to provide probes for Blackbox, must do so using the provided blackbox_probes charm library. This library ensures that probes and modules defined by a charm are forwared correctly to Prometheus, and the metrics displayed in the associated Grafana Dashboard.
=======
Charms that seek to provide probes for Blackbox, must do so using the provided blackbox_probes charm library. This library ensures that probes and modules defined by a charm are forwarded correctly to Prometheus, and the metrics displayed in the associated Grafana Dashboard.
>>>>>>> 18fd7302

## OCI Images
This charm is published on Charmhub with blackbox exporter images from
the official [quay.io/prometheus/blackbox-exporter].

[quay.io/prometheus/blackbox-exporter]: https://quay.io/repository/prometheus/blackbox-exporter?tab=tags

## Additional Information
- [Blackbox Exporter README](https://github.com/prometheus/blackbox-exporter)<|MERGE_RESOLUTION|>--- conflicted
+++ resolved
@@ -88,13 +88,8 @@
 
 #### Dynamic Configuration
 
-<<<<<<< HEAD
-The list of probes and the list of modules for probing can also be changed dinamically from other charms.
-The charm offers a relation to allow charms to dinamically export endpoints to be probed via Blackbox and custom modules for probing. Those are exported over the blackbox-targets relation using the blackbox_probes interface:
-=======
 The list of probes and the list of modules for probing can also be changed dynamically from other charms.
 The charm offers a relation to allow charms to dynamically export endpoints to be probed via Blackbox and custom modules for probing. Those are exported over the blackbox-targets relation using the blackbox_probes interface:
->>>>>>> 18fd7302
 
 ```shell
 requires:
@@ -109,11 +104,7 @@
 juju relate <charm> blackbox
 ```
 
-<<<<<<< HEAD
-Charms that seek to provide probes for Blackbox, must do so using the provided blackbox_probes charm library. This library ensures that probes and modules defined by a charm are forwared correctly to Prometheus, and the metrics displayed in the associated Grafana Dashboard.
-=======
 Charms that seek to provide probes for Blackbox, must do so using the provided blackbox_probes charm library. This library ensures that probes and modules defined by a charm are forwarded correctly to Prometheus, and the metrics displayed in the associated Grafana Dashboard.
->>>>>>> 18fd7302
 
 ## OCI Images
 This charm is published on Charmhub with blackbox exporter images from
